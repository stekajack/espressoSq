--- conflicted
+++ resolved
@@ -10,15 +10,10 @@
  * @param particle_positions An array where each subvector contains the position of a particle in 3D space (x, y, z).
  * @param order The order of the structure factor to compute. Typically, this is related to the max possible resolution discernable by the scattering.
  * @param box_len The length of the simulation box along each dimension. Assumes a cubic box.
-<<<<<<< HEAD
- * @param M The number of wavevectors to use in scattering in the discretized wavevector space.
- * @param N The number of qs to calculate.
- * @param nthreads Number of OpenMP threads to use per call (>=1).
-=======
  * @param orientations_per_wavevector The number of index combinations (orientations) sampled per wavevector magnitude.
  * @param subsample_wavevectors The number of logarithmically distributed wavevectors to evaluate.
  * @param axis_mask Mask controlling which axes are allowed to vary (true = vary, false = fixed to 0).
->>>>>>> c0251a40
+ * @param nthreads Number of OpenMP threads to use per call (>=1).
  *
  * @return A 2D array containing (q, S(q)).
  *
@@ -26,8 +21,4 @@
  *
  * @warning Make sure you understand what you are doing, the code does not check for logical mistakes.
  */
-<<<<<<< HEAD
-std::vector<std::vector<double>> calculate_structure_factor(const std::vector<std::vector<double>> &particle_positions, long unsigned int order, double box_len, long unsigned int M, long unsigned int N, int nthreads = 1);
-=======
-std::vector<std::vector<double>> calculate_structure_factor(const std::vector<std::vector<double>> &particle_positions, long unsigned int order, double box_len, long unsigned int orientations_per_wavevector, long unsigned int subsample_wavevectors, const std::vector<bool> &axis_mask = std::vector<bool>{true, true, true});
->>>>>>> c0251a40
+std::vector<std::vector<double>> calculate_structure_factor(const std::vector<std::vector<double>> &particle_positions, long unsigned int order, double box_len, long unsigned int orientations_per_wavevector, long unsigned int subsample_wavevectors, const std::vector<bool> &axis_mask = std::vector<bool>{true, true, true}, int nthreads = 1);